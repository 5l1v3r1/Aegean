#! /usr/bin/env python
"""
The Aegean source finding program.
"""
from __future__ import print_function
# standard imports
import sys
import six
import os
import numpy as np
import math
import copy
import logging
import logging.config
import lmfit
import scipy
from scipy.special import erf
from scipy.ndimage import label, find_objects
# AegeanTools
from .fitting import do_lmfit, Cmatrix, Bmatrix, errors, covar_errors, ntwodgaussian_lmfit, \
                     bias_correct, elliptical_gaussian
from .wcs_helpers import WCSHelper, PSFHelper
from .fits_image import FitsImage, Beam
from .msq2 import MarchingSquares
from .angle_tools import dec2hms, dec2dms, gcd, bear
from .catalogs import load_table, table_to_source_list
from .models import SimpleSource, OutputSource, IslandSource, island_itergen, \
    GlobalFittingData, IslandFittingData, DummyLM
from . import flags
# need Region in the name space in order to be able to unpickle it
from .regions import Region
<<<<<<< HEAD

=======
>>>>>>> e8d553ea
if six.PY2:
    import cPickle
else:
    import _pickle as cPickle
<<<<<<< HEAD

=======
>>>>>>> e8d553ea
# multiple cores support
import pprocess
import multiprocessing

from .__init__ import __version__, __date__
__author__ = "Paul Hancock"

__author__ = "Paul Hancock"

header = """#Aegean version {0}
# on dataset: {1}"""

# constants
CC2FHWM = (2 * math.sqrt(2 * math.log(2)))
FWHM2CC = 1 / CC2FHWM


class SourceFinder(object):
    """
    The Aegean source finding algorithm

    Attributes
    ----------
    global_data : :class:`AegeanTools.models.GlobalFittingData`
        State holder for properties.

    sources : list
        List of sources that have been found/measured.

    log : logging.log
        Logger to use.
        Default = None
    """

    def __init__(self, **kwargs):
        self.global_data = GlobalFittingData()
        self.sources = []
        self.log = None

        for k in kwargs:
            if hasattr(self, k):
                setattr(self, k, kwargs[k])
            else:
                print("{0} supplied but ignored".format(k))
        return

    def _gen_flood_wrap(self, data, rmsimg, innerclip, outerclip=None, domask=False):
        """
        Generator function.
        Segment an image into islands and return one island at a time.

        Needs to work for entire image, and also for components within an island.

        Parameters
        ----------
        data : 2d-array
            Image array.

        rmsimg : 2d-array
            Noise image.

        innerclip, outerclip :float
            Seed (inner) and flood (outer) clipping values.

        domask : bool
            If True then look for a region mask in globals, only return islands that are within the region.
            Default = False.

        Yields
        ------
        data_box : 2d-array
            A island of sources with subthreshold values masked.

        xmin, xmax, ymin, ymax : int
            The corners of the data_box within the initial data array.
        """

        if outerclip is None:
            outerclip = innerclip

        # compute SNR image (data has already been background subtracted)
        snr = abs(data) / rmsimg
        # mask of pixles that are above the outerclip
        a = snr >= outerclip
        # segmentation a la scipy
        l, n = label(a)
        f = find_objects(l)

        if n == 0:
            self.log.debug("There are no pixels above the clipping limit")
            return
        self.log.debug("{1} Found {0} islands total above flood limit".format(n, data.shape))
        # Yield values as before, though they are not sorted by flux
        for i in range(n):
            xmin, xmax = f[i][0].start, f[i][0].stop
            ymin, ymax = f[i][1].start, f[i][1].stop
            if np.any(snr[xmin:xmax, ymin:ymax] > innerclip):  # obey inner clip constraint
                # self.log.info("{1} Island {0} is above the inner clip limit".format(i, data.shape))
                data_box = copy.copy(data[xmin:xmax, ymin:ymax])  # copy so that we don't blank the master data
                data_box[np.where(
                    snr[xmin:xmax, ymin:ymax] < outerclip)] = np.nan  # blank pixels that are outside the outerclip
                data_box[np.where(l[xmin:xmax, ymin:ymax] != i + 1)] = np.nan  # blank out other summits
                # check if there are any pixels left unmasked
                if not np.any(np.isfinite(data_box)):
                    # self.log.info("{1} Island {0} has no non-masked pixels".format(i,data.shape))
                    continue
                if domask and (self.global_data.region is not None):
                    y, x = np.where(snr[xmin:xmax, ymin:ymax] >= outerclip)
                    # convert indices of this sub region to indices in the greater image
                    yx = list(zip(y + ymin, x + xmin))
                    ra, dec = self.global_data.wcshelper.wcs.wcs_pix2world(yx, 1).transpose()
                    mask = self.global_data.region.sky_within(ra, dec, degin=True)
                    # if there are no un-masked pixels within the region then we skip this island.
                    if not np.any(mask):
                        continue
                    self.log.debug("Mask {0}".format(mask))
                # self.log.info("{1} Island {0} will be fit".format(i, data.shape))
                yield data_box, xmin, xmax, ymin, ymax

    ##
    # Estimating parameters, converting params -> sources, and sources -> params
    ##
    def estimate_lmfit_parinfo(self, data, rmsimg, curve, beam, innerclip, outerclip=None, offsets=(0, 0),
                               max_summits=None):
        """
        Estimates the number of sources in an island and returns initial parameters for the fit as well as
        limits on those parameters.

        Parameters
        ----------
        data : 2d-array
            (sub) image of flux values. Background should be subtracted.

        rmsimg : 2d-array
            Image of 1sigma values

        curve : 2d-array
            Image of curvature values [-1,0,+1]

        beam : :class:`AegeanTools.fits_image.Beam`
            The beam information for the image.

        innerclip, outerclip : float
            Inerr and outer level for clipping (sigmas).

        offsets : (int, int)
            The (x,y) offset of data within it's parent image

        max_summits : int
            If not None, only this many summits/components will be fit. More components may be
            present in the island, but subsequent components will not have free parameters.

        Returns
        -------
        model : lmfit.Parameters
            The initial estimate of parameters for the components within this island.
        """

        debug_on = self.log.isEnabledFor(logging.DEBUG)
        is_flag = 0
        global_data = self.global_data

        # check to see if this island is a negative peak since we need to treat such cases slightly differently
        isnegative = max(data[np.where(np.isfinite(data))]) < 0
        if isnegative:
            self.log.debug("[is a negative island]")

        if outerclip is None:
            outerclip = innerclip

        self.log.debug(" - shape {0}".format(data.shape))

        if not data.shape == curve.shape:
            self.log.error("data and curvature are mismatched")
            self.log.error("data:{0} curve:{1}".format(data.shape, curve.shape))
            raise AssertionError()

        # For small islands we can't do a 6 param fit
        # Don't count the NaN values as part of the island
        non_nan_pix = len(data[np.where(np.isfinite(data))].ravel())
        if 4 <= non_nan_pix <= 6:
            self.log.debug("FIXED2PSF")
            is_flag |= flags.FIXED2PSF
        elif non_nan_pix < 4:
            self.log.debug("FITERRSMALL!")
            is_flag |= flags.FITERRSMALL
        else:
            is_flag = 0
        if debug_on:
            self.log.debug(" - size {0}".format(len(data.ravel())))

        if min(data.shape) <= 2 or (is_flag & flags.FITERRSMALL) or (is_flag & flags.FIXED2PSF):
            # 1d islands or small islands only get one source
            if debug_on:
                self.log.debug("Tiny summit detected")
                self.log.debug("{0}".format(data))
            summits = [[data, 0, data.shape[0], 0, data.shape[1]]]
            # and are constrained to be point sources
            is_flag |= flags.FIXED2PSF
        else:
            if isnegative:
                # the summit should be able to include all pixels within the island not just those above innerclip
                kappa_sigma = np.where(curve > 0.5, np.where(data + outerclip * rmsimg < 0, data, np.nan), np.nan)
            else:
                kappa_sigma = np.where(-1 * curve > 0.5, np.where(data - outerclip * rmsimg > 0, data, np.nan), np.nan)
            summits = list(self._gen_flood_wrap(kappa_sigma, np.ones(kappa_sigma.shape), 0, domask=False))

        params = lmfit.Parameters()
        i = 0
        summits_considered = 0
        # This can happen when the image contains regions of nans
        # the data/noise indicate an island, but the curvature doesn't back it up.
        if len(summits) < 1:
            self.log.debug("Island has {0} summits".format(len(summits)))
            return None

        # add summits in reverse order of peak SNR - ie brightest first
        for summit, xmin, xmax, ymin, ymax in sorted(summits, key=lambda x: np.nanmax(-1. * abs(x[0]))):
            summits_considered += 1
            summit_flag = is_flag
            if debug_on:
                self.log.debug(
                    "Summit({5}) - shape:{0} x:[{1}-{2}] y:[{3}-{4}]".format(summit.shape, ymin, ymax, xmin, xmax, i))
            try:
                if isnegative:
                    amp = np.nanmin(summit)
                    xpeak, ypeak = np.unravel_index(np.nanargmin(summit), summit.shape)
                else:
                    amp = np.nanmax(summit)
                    xpeak, ypeak = np.unravel_index(np.nanargmax(summit), summit.shape)
            except ValueError as e:
                if "All-NaN" in e.message:
                    self.log.warn("Summit of nan's detected - this shouldn't happen")
                    continue
                else:
                    raise e

            if debug_on:
                self.log.debug(" - max is {0:f}".format(amp))
                self.log.debug(" - peak at {0},{1}".format(xpeak, ypeak))
            yo = ypeak + ymin
            xo = xpeak + xmin

            # Summits are allowed to include pixels that are between the outer and inner clip
            # This means that sometimes we get a summit that has all it's pixels below the inner clip
            # So we test for that here.
            snr = np.nanmax(abs(data[xmin:xmax + 1, ymin:ymax + 1] / rmsimg[xmin:xmax + 1, ymin:ymax + 1]))
            if snr < innerclip:
                self.log.debug("Summit has SNR {0} < innerclip {1}: skipping".format(snr, innerclip))
                continue

            # allow amp to be 5% or (innerclip) sigma higher
            # TODO: the 5% should depend on the beam sampling
            # note: when innerclip is 400 this becomes rather stupid
            if amp > 0:
                amp_min, amp_max = 0.95 * min(outerclip * rmsimg[xo, yo], amp), amp * 1.05 + innerclip * rmsimg[xo, yo]
            else:
                amp_max, amp_min = 0.95 * max(-outerclip * rmsimg[xo, yo], amp), amp * 1.05 - innerclip * rmsimg[xo, yo]

            if debug_on:
                self.log.debug("a_min {0}, a_max {1}".format(amp_min, amp_max))

            pixbeam = global_data.psfhelper.get_pixbeam_pixel(yo + offsets[0], xo + offsets[1])
            if pixbeam is None:
                self.log.debug(" Summit has invalid WCS/Beam - Skipping.")
                continue

            # set a square limit based on the size of the pixbeam
            xo_lim = 0.5 * np.hypot(pixbeam.a, pixbeam.b)
            yo_lim = xo_lim

            yo_min, yo_max = yo - yo_lim, yo + yo_lim
            # if yo_min == yo_max:  # if we have a 1d summit then allow the position to vary by +/-0.5pix
            #    yo_min, yo_max = yo_min - 0.5, yo_max + 0.5

            xo_min, xo_max = xo - xo_lim, xo + xo_lim
            # if xo_min == xo_max:  # if we have a 1d summit then allow the position to vary by +/-0.5pix
            #    xo_min, xo_max = xo_min - 0.5, xo_max + 0.5

            # the size of the island
            xsize = data.shape[0]
            ysize = data.shape[1]

            # initial shape is the psf
            sx = pixbeam.a * FWHM2CC
            sy = pixbeam.b * FWHM2CC

            # lmfit does silly things if we start with these two parameters being equal
            sx = max(sx, sy * 1.01)

            # constraints are based on the shape of the island
            # sx,sy can become flipped so we set the min/max account for this
            sx_min, sx_max = sy * 0.8, max((max(xsize, ysize) + 1) * math.sqrt(2) * FWHM2CC, sx * 1.1)
            sy_min, sy_max = sy * 0.8, max((max(xsize, ysize) + 1) * math.sqrt(2) * FWHM2CC, sx * 1.1)

            theta = pixbeam.pa  # Degrees
            flag = summit_flag

            # check to see if we are going to fit this component
            if max_summits is not None:
                maxxed = i >= max_summits
            else:
                maxxed = False

            # components that are not fit need appropriate flags
            if maxxed:
                summit_flag |= flags.NOTFIT
                summit_flag |= flags.FIXED2PSF

            if debug_on:
                self.log.debug(" - var val min max | min max")
                self.log.debug(" - amp {0} {1} {2} ".format(amp, amp_min, amp_max))
                self.log.debug(" - xo {0} {1} {2} ".format(xo, xo_min, xo_max))
                self.log.debug(" - yo {0} {1} {2} ".format(yo, yo_min, yo_max))
                self.log.debug(" - sx {0} {1} {2} | {3} {4}".format(sx, sx_min, sx_max, sx_min * CC2FHWM,
                                                                    sx_max * CC2FHWM))
                self.log.debug(" - sy {0} {1} {2} | {3} {4}".format(sy, sy_min, sy_max, sy_min * CC2FHWM,
                                                                    sy_max * CC2FHWM))
                self.log.debug(" - theta {0} {1} {2}".format(theta, -180, 180))
                self.log.debug(" - flags {0}".format(flag))
                self.log.debug(" - fit?  {0}".format(not maxxed))

            # TODO: figure out how incorporate the circular constraint on sx/sy
            prefix = "c{0}_".format(i)
            params.add(prefix + 'amp', value=amp, min=amp_min, max=amp_max, vary=not maxxed)
            params.add(prefix + 'xo', value=xo, min=float(xo_min), max=float(xo_max), vary=not maxxed)
            params.add(prefix + 'yo', value=yo, min=float(yo_min), max=float(yo_max), vary=not maxxed)

            if summit_flag & flags.FIXED2PSF > 0:
                psf_vary = False
            else:
                psf_vary = not maxxed
            params.add(prefix + 'sx', value=sx, min=sx_min, max=sx_max, vary=psf_vary)
            params.add(prefix + 'sy', value=sy, min=sy_min, max=sy_max, vary=psf_vary)
            params.add(prefix + 'theta', value=theta, vary=psf_vary)
            params.add(prefix + 'flags', value=summit_flag, vary=False)

            # starting at zero allows the maj/min axes to be fit better.
            # if params[prefix + 'theta'].vary:
            #     params[prefix + 'theta'].value = 0

            i += 1
        if debug_on:
            self.log.debug("Estimated sources: {0}".format(i))
        # remember how many components are fit.
        params.add('components', value=i, vary=False)
        # params.components=i
        if params['components'].value < 1:
            self.log.debug("Considered {0} summits, accepted {1}".format(summits_considered, i))
        return params

    def result_to_components(self, result, model, island_data, isflags):
        """
        Convert fitting results into a set of components

        Parameters
        ----------
        result : lmfit.MinimizerResult
            The fitting results.

        model : lmfit.Parameters
            The model that was fit.

        island_data : :class:`AegeanTools.models.IslandFittingData`
            Data about the island that was fit.

        isflags : int
            Flags that should be added to this island (in addition to those within the model)

        Returns
        -------
        sources : list
            A list of components, and islands if requested.
        """
        global_data = self.global_data

        # island data
        isle_num = island_data.isle_num
        idata = island_data.i
        xmin, xmax, ymin, ymax = island_data.offsets

        box = slice(int(xmin), int(xmax)), slice(int(ymin), int(ymax))
        rms = global_data.rmsimg[box]
        bkg = global_data.bkgimg[box]
        residual = np.median(result.residual), np.std(result.residual)
        is_flag = isflags

        sources = []
        j = 0
        for j in range(model['components'].value):
            src_flags = is_flag
            source = OutputSource()
            source.island = isle_num
            source.source = j
            self.log.debug(" component {0}".format(j))
            prefix = "c{0}_".format(j)
            xo = model[prefix + 'xo'].value
            yo = model[prefix + 'yo'].value
            sx = model[prefix + 'sx'].value
            sy = model[prefix + 'sy'].value
            theta = model[prefix + 'theta'].value
            amp = model[prefix + 'amp'].value
            src_flags |= model[prefix + 'flags'].value

            # these are goodness of fit statistics for the entire island.
            source.residual_mean = residual[0]
            source.residual_std = residual[1]
            # set the flags
            source.flags = src_flags

            # #pixel pos within island +
            # island offset within region +
            # region offset within image +
            # 1 for luck
            # (pyfits->fits conversion = luck)
            x_pix = xo + xmin + 1
            y_pix = yo + ymin + 1
            # update the source xo/yo so the error calculations can be done correctly
            # Note that you have to update the max or the value you set will be clipped at the max allowed value
            model[prefix + 'xo'].set(value=x_pix, max=np.inf)
            model[prefix + 'yo'].set(value=y_pix, max=np.inf)
            # ------ extract source parameters ------

            # fluxes
            # the background is taken from background map
            # Clamp the pixel location to the edge of the background map
            y = max(min(int(round(y_pix - ymin)), bkg.shape[1] - 1), 0)
            x = max(min(int(round(x_pix - xmin)), bkg.shape[0] - 1), 0)
            source.background = bkg[x, y]
            source.local_rms = rms[x, y]
            source.peak_flux = amp

            # all params are in degrees
            source.ra, source.dec, source.a, source.b, source.pa = global_data.wcshelper.pix2sky_ellipse((x_pix, y_pix),
                                                                                                         sx * CC2FHWM,
                                                                                                         sy * CC2FHWM,
                                                                                                         theta)
            source.a *= 3600  # arcseconds
            source.b *= 3600
            # force a>=b
            fix_shape(source)
            # limit the pa to be in (-90,90]
            source.pa = pa_limit(source.pa)

            # if one of these values are nan then there has been some problem with the WCS handling
            if not all(np.isfinite((source.ra, source.dec, source.a, source.b, source.pa))):
                src_flags |= flags.WCSERR
            # negative degrees is valid for RA, but I don't want them.
            if source.ra < 0:
                source.ra += 360
            source.ra_str = dec2hms(source.ra)
            source.dec_str = dec2dms(source.dec)

            # calculate integrated flux
            source.int_flux = source.peak_flux * sx * sy * CC2FHWM ** 2 * np.pi
            # scale Jy/beam -> Jy using the area of the beam
            source.int_flux /= global_data.psfhelper.get_beamarea_pix(source.ra, source.dec)

            # Calculate errors for params that were fit (as well as int_flux)
            errors(source, model, global_data.wcshelper)

            source.flags = src_flags
            # add psf info
            local_beam = global_data.psfhelper.get_beam(source.ra, source.dec)
            if local_beam is not None:
                source.psf_a = local_beam.a * 3600
                source.psf_b = local_beam.b * 3600
                source.psf_pa = local_beam.pa
            else:
                source.psf_a = 0
                source.psf_b = 0
                source.psf_pa = 0
            sources.append(source)
            self.log.debug(source)

        if global_data.blank:
            outerclip = island_data.scalars[1]
            idx, idy = np.where(abs(idata) - outerclip * rms > 0)
            idx += xmin
            idy += ymin
            self.global_data.img._pixels[[idx, idy]] = np.nan

        # calculate the integrated island flux if required
        if island_data.doislandflux:
            _, outerclip, _ = island_data.scalars
            self.log.debug("Integrated flux for island {0}".format(isle_num))
            kappa_sigma = np.where(abs(idata) - outerclip * rms > 0, idata, np.NaN)
            self.log.debug("- island shape is {0}".format(kappa_sigma.shape))

            source = IslandSource()
            source.flags = 0
            source.island = isle_num
            source.components = j + 1
            source.peak_flux = np.nanmax(kappa_sigma)
            # check for negative islands
            if source.peak_flux < 0:
                source.peak_flux = np.nanmin(kappa_sigma)
            self.log.debug("- peak flux {0}".format(source.peak_flux))

            # positions and background
            if np.isfinite(source.peak_flux):
                positions = np.where(kappa_sigma == source.peak_flux)
            else:  # if a component has been refit then it might have flux = np.nan
                positions = [[kappa_sigma.shape[0] / 2], [kappa_sigma.shape[1] / 2]]
            xy = positions[0][0] + xmin, positions[1][0] + ymin
            radec = global_data.wcshelper.pix2sky(xy)
            source.ra = radec[0]

            # convert negative ra's to positive ones
            if source.ra < 0:
                source.ra += 360

            source.dec = radec[1]
            source.ra_str = dec2hms(source.ra)
            source.dec_str = dec2dms(source.dec)
            source.background = bkg[positions[0][0], positions[1][0]]
            source.local_rms = rms[positions[0][0], positions[1][0]]
            source.x_width, source.y_width = idata.shape
            source.pixels = int(sum(np.isfinite(kappa_sigma).ravel() * 1.0))
            source.extent = [xmin, xmax, ymin, ymax]

            # TODO: investigate what happens when the sky coords are skewed w.r.t the pixel coords
            # calculate the area of the island as a fraction of the area of the bounding box
            bl = global_data.wcshelper.pix2sky([xmax, ymin])
            tl = global_data.wcshelper.pix2sky([xmax, ymax])
            tr = global_data.wcshelper.pix2sky([xmin, ymax])
            height = gcd(tl[0], tl[1], bl[0], bl[1])
            width = gcd(tl[0], tl[1], tr[0], tr[1])
            area = height * width
            source.area = area * source.pixels / source.x_width / source.y_width  # area is in deg^2

            # create contours
            msq = MarchingSquares(idata)
            source.contour = [(a[0] + xmin, a[1] + ymin) for a in msq.perimeter]
            # calculate the maximum angular size of this island, brute force method
            source.max_angular_size = 0
            for i, pos1 in enumerate(source.contour):
                radec1 = global_data.wcshelper.pix2sky(pos1)
                for j, pos2 in enumerate(source.contour[i:]):
                    radec2 = global_data.wcshelper.pix2sky(pos2)
                    dist = gcd(radec1[0], radec1[1], radec2[0], radec2[1])
                    if dist > source.max_angular_size:
                        source.max_angular_size = dist
                        source.pa = bear(radec1[0], radec1[1], radec2[0], radec2[1])
                        source.max_angular_size_anchors = [pos1[0], pos1[1], pos2[0], pos2[1]]

            self.log.debug("- peak position {0}, {1} [{2},{3}]".format(source.ra_str, source.dec_str, positions[0][0],
                                                                       positions[1][0]))

            # integrated flux
            beam_area_pix = global_data.psfhelper.get_beamarea_pix(source.ra, source.dec)
            beam_area = global_data.psfhelper.get_beamarea_deg2(source.ra, source.dec)
            isize = source.pixels  # number of non zero pixels
            self.log.debug("- pixels used {0}".format(isize))
            source.int_flux = np.nansum(kappa_sigma)  # total flux Jy/beam
            self.log.debug("- sum of pixles {0}".format(source.int_flux))
            source.int_flux *= (4.*np.log(2.) / beam_area_pix)  # total flux in Jy
            self.log.debug("- integrated flux {0}".format(source.int_flux))
            eta = erf(np.sqrt(-1 * np.log(abs(source.local_rms * outerclip / source.peak_flux)))) ** 2
            self.log.debug("- eta {0}".format(eta))
            source.eta = eta
            source.beam_area = beam_area

            # I don't know how to calculate this error so we'll set it to nan
            source.err_int_flux = np.nan
            sources.append(source)
        return sources

    ##
    # Setting up 'global' data and calculating bkg/rms
    ##
    def load_globals(self, filename, hdu_index=0, bkgin=None, rmsin=None, beam=None, verb=False, rms=None, bkg=None, cores=1,
                     do_curve=False, mask=None, lat=None, psf=None, blank=False, docov=True, cube_index=None):
        """
        Populate the global_data object by loading or calculating the various components

        Parameters
        ----------
        filename : str or HDUList
            Main image which source finding is run on

        hdu_index : int
            HDU index of the image within the fits file, default is 0 (first)

        bkgin, rmsin : str or HDUList
            background and noise image filename or HDUList

        beam : :class:`AegeanTools.fits_image.Beam`
            Beam object representing the synthsized beam. Will replace what is in the FITS header.

        verb : bool
            Verbose. Write extra lines to INFO level log.

        rms, bkg : float
            A float that represents a constant rms/bkg levels for the entire image.
            Default = None, which causes the rms/bkg to be loaded or calculated.

        cores : int
            Number of cores to use if different from what is autodetected.


        do_curve : bool
            If True a curvature map will be created, default=True.

        mask : str or :class:`AegeanTools.regions.Region`
            filename or Region object

        lat : float
            Latitude of the observing telescope (declination of zenith)

        psf : str or HDUList
            Filename or HDUList of a psf image

        blank : bool
            True = blank output image where islands are found.
            Default = False.

        docov : bool
            True = use covariance matrix in fitting.
            Default = True.

        cube_index : int
            For an image cube, which slice to use.

        """
        # don't reload already loaded data
        if self.global_data.img is not None:
            return
        img = FitsImage(filename, hdu_index=hdu_index, beam=beam, cube_index=cube_index)
        beam = img.beam

        debug = logging.getLogger('Aegean').isEnabledFor(logging.DEBUG)

        if mask is None:
            self.global_data.region = None
        else:
            # allow users to supply and object instead of a filename
            if isinstance(mask, Region):
                self.global_data.region = mask
            elif os.path.exists(mask):
                self.log.info("Loading mask from {0}".format(mask))
                self.global_data.region = Region.load(mask)
            else:
                self.log.error("File {0} not found for loading".format(mask))
                self.global_data.region = None

        self.global_data.wcshelper = WCSHelper.from_header(img.get_hdu_header(), beam, lat)
        self.global_data.psfhelper = PSFHelper(psf, self.global_data.wcshelper)

        self.global_data.beam = self.global_data.wcshelper.beam
        self.global_data.img = img
        self.global_data.data_pix = img.get_pixels()
        self.global_data.dtype = type(self.global_data.data_pix[0][0])
        self.global_data.bkgimg = np.zeros(self.global_data.data_pix.shape, dtype=self.global_data.dtype)
        self.global_data.rmsimg = np.zeros(self.global_data.data_pix.shape, dtype=self.global_data.dtype)
        self.global_data.pixarea = img.pixarea
        self.global_data.dcurve = None

        if do_curve:
            self.log.info("Calculating curvature")
            # calculate curvature but store it as -1,0,+1
            dcurve = np.zeros(self.global_data.data_pix.shape, dtype=np.int8)
            peaks = scipy.ndimage.filters.maximum_filter(self.global_data.data_pix, size=3)
            troughs = scipy.ndimage.filters.minimum_filter(self.global_data.data_pix, size=3)
            pmask = np.where(self.global_data.data_pix == peaks)
            tmask = np.where(self.global_data.data_pix == troughs)
            dcurve[pmask] = -1
            dcurve[tmask] = 1
            self.global_data.dcurve = dcurve

        # if either of rms or bkg images are not supplied then calculate them both
        if not (rmsin and bkgin):
            if verb:
                self.log.info("Calculating background and rms data")
            self._make_bkg_rms(mesh_size=20, forced_rms=rms, forced_bkg=bkg, cores=cores)

        # replace the calculated images with input versions, if the user has supplied them.
        if bkgin:
            if verb:
                self.log.info("Loading background data from file {0}".format(bkgin))
            self.global_data.bkgimg = self._load_aux_image(img, bkgin)
        if rmsin:
            if verb:
                self.log.info("Loading rms data from file {0}".format(rmsin))
            self.global_data.rmsimg = self._load_aux_image(img, rmsin)

        # subtract the background image from the data image and save
        if verb and debug:
            self.log.debug("Data max is {0}".format(img.get_pixels()[np.isfinite(img.get_pixels())].max()))
            self.log.debug("Doing background subtraction")
        img.set_pixels(img.get_pixels() - self.global_data.bkgimg)
        self.global_data.data_pix = img.get_pixels()
        if verb and debug:
            self.log.debug("Data max is {0}".format(img.get_pixels()[np.isfinite(img.get_pixels())].max()))

        self.global_data.blank = blank
        self.global_data.docov = docov

        # Default to false until I can verify that this is working
        self.global_data.dobias = False

        # check if the WCS is galactic
        if 'lon' in self.global_data.img._header['CTYPE1'].lower():
            self.log.info("Galactic coordinates detected and noted")
            SimpleSource.galactic = True
        return

    def save_background_files(self, image_filename, hdu_index=0, bkgin=None, rmsin=None, beam=None, rms=None, bkg=None, cores=1,
                              outbase=None):
        """
        Generate and save the background and RMS maps as FITS files.
        They are saved in the current directly as aegean-background.fits and aegean-rms.fits.

        Parameters
        ----------
        image_filename : str or HDUList
            Input image.

        hdu_index : int
            If fits file has more than one hdu, it can be specified here.
            Default = 0.

        bkgin, rmsin : str or HDUList
            Background and noise image filename or HDUList

        beam : :class:`AegeanTools.fits_image.Beam`
            Beam object representing the synthsized beam. Will replace what is in the FITS header.


        rms, bkg : float
            A float that represents a constant rms/bkg level for the entire image.
            Default = None, which causes the rms/bkg to be loaded or calculated.

        cores : int
            Number of cores to use if different from what is autodetected.

        outbase : str
            Basename for output files.

        """

        self.log.info("Saving background / RMS maps")
        # load image, and load/create background/rms images
        self.load_globals(image_filename, hdu_index=hdu_index, bkgin=bkgin, rmsin=rmsin, beam=beam, verb=True, rms=rms, bkg=bkg,
                          cores=cores, do_curve=True)
        img = self.global_data.img
        bkgimg, rmsimg = self.global_data.bkgimg, self.global_data.rmsimg
        curve = np.array(self.global_data.dcurve, dtype=bkgimg.dtype)
        # mask these arrays have the same mask the same as the data
        mask = np.where(np.isnan(self.global_data.data_pix))
        bkgimg[mask] = np.NaN
        rmsimg[mask] = np.NaN
        curve[mask] = np.NaN

        # Generate the new FITS files by copying the existing HDU and assigning new data.
        # This gives the new files the same WCS projection and other header fields.
        new_hdu = img.hdu
        # Set the ORIGIN to indicate Aegean made this file
        new_hdu.header["ORIGIN"] = "Aegean {0}-({1})".format(__version__, __date__)
        for c in ['CRPIX3', 'CRPIX4', 'CDELT3', 'CDELT4', 'CRVAL3', 'CRVAL4', 'CTYPE3', 'CTYPE4']:
            if c in new_hdu.header:
                del new_hdu.header[c]

        if outbase is None:
            outbase, _ = os.path.splitext(os.path.basename(image_filename))
        noise_out = outbase + '_rms.fits'
        background_out = outbase + '_bkg.fits'
        curve_out = outbase + '_crv.fits'
        snr_out = outbase + '_snr.fits'

        new_hdu.data = bkgimg
        new_hdu.writeto(background_out, overwrite=True)
        self.log.info("Wrote {0}".format(background_out))

        new_hdu.data = rmsimg
        new_hdu.writeto(noise_out, overwrite=True)
        self.log.info("Wrote {0}".format(noise_out))

        new_hdu.data = curve
        new_hdu.writeto(curve_out, overwrite=True)
        self.log.info("Wrote {0}".format(curve_out))

        new_hdu.data = self.global_data.data_pix / rmsimg
        new_hdu.writeto(snr_out, overwrite=True)
        self.log.info("Wrote {0}".format(snr_out))
        return

    def save_image(self, outname):
        """
        Save the image data.
        This is probably only useful if the image data has been blanked.

        Parameters
        ----------
        outname : str
            Name for the output file.
        """
        hdu = self.global_data.img.hdu
        hdu.data = self.global_data.img._pixels
        hdu.header["ORIGIN"] = "Aegean {0}-({1})".format(__version__, __date__)
        # delete some axes that we aren't going to need
        for c in ['CRPIX3', 'CRPIX4', 'CDELT3', 'CDELT4', 'CRVAL3', 'CRVAL4', 'CTYPE3', 'CTYPE4']:
            if c in hdu.header:
                del hdu.header[c]
        hdu.writeto(outname, overwrite=True)
        self.log.info("Wrote {0}".format(outname))
        return

    def _make_bkg_rms(self, mesh_size=20, forced_rms=None, forced_bkg=None, cores=None):
        """
        Calculate an rms image and a bkg image.

        Parameters
        ----------
        mesh_size : int
            Number of beams per box default = 20

        forced_rms : float
            The rms of the image.
            If None:  calculate the rms level (default).
            Otherwise assume a constant rms.

        forced_bkg : float
            The background level of the image.
            If None: calculate the background level (default).
            Otherwise assume a constant background.

        cores: int
            Number of cores to use if different from what is autodetected.

        """
        if (forced_rms is not None):
            self.log.info("Forcing rms = {0}".format(forced_rms))
            self.global_data.rmsimg[:] = forced_rms
        if (forced_bkg is not None):
            self.log.info("Forcing bkg = {0}".format(forced_bkg))
            self.global_data.bkgimg[:] = forced_bkg

        # If we known both the rms and the bkg then there is nothing to compute
        if (forced_rms is not None) and (forced_bkg is not None):
            return

        data = self.global_data.data_pix
        beam = self.global_data.beam

        img_x, img_y = data.shape
        xcen = int(img_x / 2)
        ycen = int(img_y / 2)

        # calculate a local beam from the center of the data
        pixbeam = self.global_data.psfhelper.get_pixbeam_pixel(xcen, ycen)
        if pixbeam is None:
            self.log.error("Cannot determine the beam shape at the image center")
            sys.exit(1)

        width_x = mesh_size * max(abs(math.cos(np.radians(pixbeam.pa)) * pixbeam.a),
                                  abs(math.sin(np.radians(pixbeam.pa)) * pixbeam.b))
        width_x = int(width_x)
        width_y = mesh_size * max(abs(math.sin(np.radians(pixbeam.pa)) * pixbeam.a),
                                  abs(math.cos(np.radians(pixbeam.pa)) * pixbeam.b))
        width_y = int(width_y)

        self.log.debug("image size x,y:{0},{1}".format(img_x, img_y))
        self.log.debug("beam: {0}".format(beam))
        self.log.debug("mesh width (pix) x,y: {0},{1}".format(width_x, width_y))

        # box centered at image center then tilling outwards
        xstart = int(xcen - width_x / 2) % width_x  # the starting point of the first "full" box
        ystart = int(ycen - width_y / 2) % width_y

        xend = img_x - int(img_x - xstart) % width_x  # the end point of the last "full" box
        yend = img_y - int(img_y - ystart) % width_y

        xmins = [0]
        xmins.extend(list(range(xstart, xend, width_x)))
        xmins.append(xend)

        xmaxs = [xstart]
        xmaxs.extend(list(range(xstart + width_x, xend + 1, width_x)))
        xmaxs.append(img_x)

        ymins = [0]
        ymins.extend(list(range(ystart, yend, width_y)))
        ymins.append(yend)

        ymaxs = [ystart]
        ymaxs.extend(list(range(ystart + width_y, yend + 1, width_y)))
        ymaxs.append(img_y)

        # if the image is smaller than our ideal mesh size, just use the whole image instead
        if width_x >= img_x:
            xmins = [0]
            xmaxs = [img_x]
        if width_y >= img_y:
            ymins = [0]
            ymaxs = [img_y]

        if cores > 1:
            # set up the queue
            queue = pprocess.Queue(limit=cores, reuse=1)
            estimate = queue.manage(pprocess.MakeReusable(self._estimate_bkg_rms))
            # populate the queue
            for xmin, xmax in zip(xmins, xmaxs):
                for ymin, ymax in zip(ymins, ymaxs):
                    estimate(ymin, ymax, xmin, xmax)
        else:
            queue = []
            for xmin, xmax in zip(xmins, xmaxs):
                for ymin, ymax in zip(ymins, ymaxs):
                    queue.append(self._estimate_bkg_rms(xmin, xmax, ymin, ymax))

        # only copy across the bkg/rms if they are not already set
        # queue can only be traversed once so we have to put the if inside the loop
        for ymin, ymax, xmin, xmax, bkg, rms in queue:
            if (forced_rms is None):
                self.global_data.rmsimg[ymin:ymax, xmin:xmax] = rms
            if (forced_rms is None):
                self.global_data.bkgimg[ymin:ymax, xmin:xmax] = bkg

        return

    def _estimate_bkg_rms(self, xmin, xmax, ymin, ymax):
        """
        Estimate the background noise mean and RMS.
        The mean is estimated as the median of data.
        The RMS is estimated as the IQR of data / 1.34896.

        Parameters
        ----------
        xmin, xmax, ymin, ymax : int
            The bounding region over which the bkg/rms will be calculated.

        Returns
        -------
        ymin, ymax, xmin, xmax : int
            A copy of the input parameters

        bkg, rms : float
            The calculated background and noise.
        """
        data = self.global_data.data_pix[ymin:ymax, xmin:xmax]
        pixels = np.extract(np.isfinite(data), data).ravel()
        if len(pixels) < 4:
            bkg, rms = np.NaN, np.NaN
        else:
            pixels.sort()
            p25 = pixels[int(pixels.size / 4)]
            p50 = pixels[int(pixels.size / 2)]
            p75 = pixels[int(pixels.size / 4 * 3)]
            iqr = p75 - p25
            bkg, rms = p50, iqr / 1.34896
        # return the input and output data so we know what we are doing
        # when compiling the results of multiple processes
        return ymin, ymax, xmin, xmax, bkg, rms

    def _load_aux_image(self, image, auxfile):
        """
        Load a fits file (bkg/rms/curve) and make sure that
        it is the same shape as the main image.

        Parameters
        ----------
        image : :class:`AegeanTools.fits_image.FitsImage`
            The main image that has already been loaded.

        auxfile : str or HDUList
            The auxiliary file to be loaded.

        Returns
        -------
        aux : :class:`AegeanTools.fits_image.FitsImage`
            The loaded image.
        """
        auximg = FitsImage(auxfile, beam=self.global_data.beam).get_pixels()
        if auximg.shape != image.get_pixels().shape:
            self.log.error("file {0} is not the same size as the image map".format(auxfile))
            self.log.error("{0}= {1}, image = {2}".format(auxfile, auximg.shape, image.get_pixels().shape))
            sys.exit(1)
        return auximg

    ##
    # Fitting and refitting
    ##
    def _refit_islands(self, group, stage, outerclip=None, istart=0):
        """
        Do island refitting (priorized fitting) on a group of islands.

        Parameters
        ----------
        group : list
            A list of components grouped by island.

        stage : int
            Refitting stage.

        outerclip : float
            Ignored, placed holder for future development.

        istart : int
            The starting island number.

        Returns
        -------
        sources : list
            List of sources (and islands).
        """
        global_data = self.global_data
        sources = []

        data = global_data.data_pix
        rmsimg = global_data.rmsimg

        for inum, isle in enumerate(group, start=istart):
            self.log.debug("-=-")
            self.log.debug("input island = {0}, {1} components".format(isle[0].island, len(isle)))

            # set up the parameters for each of the sources within the island
            i = 0
            params = lmfit.Parameters()
            shape = data.shape
            xmin, ymin = shape
            xmax = ymax = 0

            # island_mask = []
            src_valid_psf = None
            # keep track of the sources that are actually being refit
            # this may be a subset of all sources in the island
            included_sources = []
            for src in isle:
                pixbeam = global_data.psfhelper.get_pixbeam(src.ra, src.dec)
                # find the right pixels from the ra/dec
                source_x, source_y = global_data.wcshelper.sky2pix([src.ra, src.dec])
                source_x -= 1
                source_y -= 1
                x = int(round(source_x))
                y = int(round(source_y))

                self.log.debug("pixel location ({0:5.2f},{1:5.2f})".format(source_x, source_y))
                # reject sources that are outside the image bounds, or which have nan data/rms values
                if not 0 <= x < shape[0] or not 0 <= y < shape[1] or \
                        not np.isfinite(data[x, y]) or \
                        not np.isfinite(rmsimg[x, y]) or \
                        pixbeam is None:
                    self.log.debug("Source ({0},{1}) not within usable region: skipping".format(src.island, src.source))
                    continue
                else:
                    # Keep track of the last source to have a valid psf so that we can use it later on
                    src_valid_psf = src
                # determine the shape parameters in pixel values
                _, _, sx, sy, theta = global_data.wcshelper.sky2pix_ellipse([src.ra, src.dec], src.a / 3600,
                                                                            src.b / 3600, src.pa)
                sx *= FWHM2CC
                sy *= FWHM2CC

                self.log.debug("Source shape [sky coords]  {0:5.2f}x{1:5.2f}@{2:05.2f}".format(src.a, src.b, src.pa))
                self.log.debug("Source shape [pixel coords] {0:4.2f}x{1:4.2f}@{2:05.2f}".format(sx, sy, theta))

                # choose a region that is 2x the major axis of the source, 4x semimajor axis a
                width = 4 * sx
                ywidth = int(round(width)) + 1
                xwidth = int(round(width)) + 1

                # adjust the size of the island to include this source
                xmin = min(xmin, max(0, x - xwidth / 2))
                ymin = min(ymin, max(0, y - ywidth / 2))
                xmax = max(xmax, min(shape[0], x + xwidth / 2 + 1))
                ymax = max(ymax, min(shape[1], y + ywidth / 2 + 1))

                s_lims = [0.8 * min(sx, pixbeam.b * FWHM2CC), max(sy, sx) * 1.25]

                # Set up the parameters for the fit, including constraints
                prefix = "c{0}_".format(i)
                params.add(prefix + 'amp', value=src.peak_flux, vary=True)
                # for now the xo/yo are locations within the main image, we correct this later
                params.add(prefix + 'xo', value=source_x, min=source_x - sx / 2., max=source_x + sx / 2.,
                           vary=stage >= 2)
                params.add(prefix + 'yo', value=source_y, min=source_y - sy / 2., max=source_y + sy / 2.,
                           vary=stage >= 2)
                params.add(prefix + 'sx', value=sx, min=s_lims[0], max=s_lims[1], vary=stage >= 3)
                params.add(prefix + 'sy', value=sy, min=s_lims[0], max=s_lims[1], vary=stage >= 3)
                params.add(prefix + 'theta', value=theta, vary=stage >= 3)
                params.add(prefix + 'flags', value=0, vary=False)
                # this source is being refit so add it to the list
                included_sources.append(src)
                i += 1

                # TODO: Allow this mask to be used in conjunction with the FWHM mask that is defined further on
                # # Use pixels above outerclip sigmas..
                # if outerclip>=0:
                #     mask = np.where(data[xmin:xmax,ymin:ymax]-outerclip*rmsimg[xmin:xmax,ymin:ymax]>0)
                # else: # negative outer clip means use all the pixels
                #     mask = np.where(data[xmin:xmax,ymin:ymax])
                #
                # # convert the pixel indices to be pixels within the parent data set
                # xmask = mask[0] + xmin
                # ymask = mask[1] + ymin
                # island_mask.extend(zip(xmask,ymask))

            if i == 0:
                self.log.debug("No sources found in island {0}".format(src.island))
                continue
            params.add('components', value=i, vary=False)
            # params.components = i
            self.log.debug(" {0} components being fit".format(i))
            # now we correct the xo/yo positions to be relative to the sub-image
            self.log.debug("xmxxymyx {0} {1} {2} {3}".format(xmin, xmax, ymin, ymax))
            for i in range(params['components'].value):
                prefix = "c{0}_".format(i)
                params[prefix + 'xo'].value -= xmin
                params[prefix + 'xo'].min -= xmin
                params[prefix + 'xo'].max -= xmin
                params[prefix + 'yo'].value -= ymin
                params[prefix + 'yo'].min -= ymin
                params[prefix + 'yo'].max -= ymin
            # self.log.debug(params)
            # don't fit if there are no sources
            if params['components'].value < 1:
                self.log.info("Island {0} has no components".format(src.island))
                continue

            # this .copy() will stop us from modifying the parent region when we later apply our mask.
            idata = data[int(xmin):int(xmax), int(ymin):int(ymax)].copy()
            # now convert these back to indices within the idata region
            # island_mask = np.array([(x-xmin, y-ymin) for x, y in island_mask])

            allx, ally = np.indices(idata.shape)
            # mask to include pixels that are withn the FWHM of the sources being fit
            mask_params = copy.deepcopy(params)
            for i in range(mask_params['components'].value):
                prefix = 'c{0}_'.format(i)
                mask_params[prefix + 'amp'].value = 1
            mask_model = ntwodgaussian_lmfit(mask_params)
            mask = np.where(mask_model(allx.ravel(), ally.ravel()) <= 0.1)
            mask = allx.ravel()[mask], ally.ravel()[mask]
            del mask_params

            idata[mask] = np.nan

            mx, my = np.where(np.isfinite(idata))
            non_nan_pix = len(mx)
            total_pix = len(allx.ravel())
            self.log.debug("island extracted:")
            self.log.debug(" x[{0}:{1}] y[{2}:{3}]".format(xmin, xmax, ymin, ymax))
            self.log.debug(" max = {0}".format(np.nanmax(idata)))
            self.log.debug(
                " total {0}, masked {1}, not masked {2}".format(total_pix, total_pix - non_nan_pix, non_nan_pix))

            # Check to see that each component has some data within the central 3x3 pixels of it's location
            # If not then we don't fit that component
            for i in range(params['components'].value):
                prefix = "c{0}_".format(i)
                # figure out a box around the center of this
                cx, cy = params[prefix + 'xo'].value, params[prefix + 'yo'].value  # central pixel coords
                self.log.debug(" comp {0}".format(i))
                self.log.debug("  x0, y0 {0} {1}".format(cx, cy))
                xmx = int(round(np.clip(cx + 2, 0, idata.shape[0])))
                xmn = int(round(np.clip(cx - 1, 0, idata.shape[0])))
                ymx = int(round(np.clip(cy + 2, 0, idata.shape[1])))
                ymn = int(round(np.clip(cy - 1, 0, idata.shape[1])))
                square = idata[xmn:xmx, ymn:ymx]
                # if there are no not-nan pixels in this region then don't vary any parameters
                if not np.any(np.isfinite(square)):
                    self.log.debug(" not fitting component {0}".format(i))
                    params[prefix + 'amp'].value = np.nan
                    for p in ['amp', 'xo', 'yo', 'sx', 'sy', 'theta']:
                        params[prefix + p].vary = False
                        params[prefix + p].stderr = np.nan  # this results in an error of -1 later on
                    params[prefix + 'flags'].value |= flags.NOTFIT

            # determine the number of free parameters and if we have enough data for a fit
            nfree = np.count_nonzero([params[p].vary for p in params.keys()])
            self.log.debug(params)
            if nfree < 1:
                self.log.debug(" Island has no components to fit")
                result = DummyLM()
                model = params
            else:
                if non_nan_pix < nfree:
                    self.log.debug("More free parameters {0} than available pixels {1}".format(nfree, non_nan_pix))
                    if non_nan_pix >= params['components'].value:
                        self.log.debug("Fixing all parameters except amplitudes")
                        for p in params.keys():
                            if 'amp' not in p:
                                params[p].vary = False
                    else:
                        self.log.debug(" no not-masked pixels, skipping")
                    continue

                # do the fit
                # if the pixel beam is not valid, then recalculate using the location of the last source to have a valid psf
                if pixbeam is None:
                    if src_valid_psf is not None:
                        pixbeam = global_data.psfhelper.get_pixbeam(src_valid_psf.ra, src_valid_psf.dec)
                    else:
                        self.log.critical("Cannot determine pixel beam")
                fac = 1 / np.sqrt(2)
                if self.global_data.docov:
                    C = Cmatrix(mx, my, pixbeam.a * FWHM2CC * fac, pixbeam.b * FWHM2CC * fac, pixbeam.pa)
                    B = Bmatrix(C)
                else:
                    C = B = None
                errs = np.nanmax(rmsimg[int(xmin):int(xmax), int(ymin):int(ymax)])
                result, _ = do_lmfit(idata, params, B=B)
                model = covar_errors(result.params, idata, errs=errs, B=B, C=C)

            # convert the results to a source object
            offsets = (xmin, xmax, ymin, ymax)
            # TODO allow for island fluxes in the refitting.
            island_data = IslandFittingData(inum, i=idata, offsets=offsets, doislandflux=False, scalars=(4, 4, None))
            new_src = self.result_to_components(result, model, island_data, src.flags)


            for ns, s in zip(new_src, included_sources):
                # preserve the uuid so we can do exact matching between catalogs
                ns.uuid = s.uuid

                # flag the sources as having been priorized
                ns.flags |= flags.PRIORIZED

                # if the position wasn't fit then copy the errors from the input catalog
                if stage < 2:
                    ns.err_ra = s.err_ra
                    ns.err_dec = s.err_dec
                    ns.flags |= flags.FIXED2PSF

                # if the shape wasn't fit then copy the errors from the input catalog
                if stage < 3:
                    ns.err_a = s.err_a
                    ns.err_b = s.err_b
                    ns.err_pa = s.err_pa
            sources.extend(new_src)
        return sources

    def _fit_island(self, island_data):
        """
        Take an Island, do all the parameter estimation and fitting.


        Parameters
        ----------
        island_data : :class:`AegeanTools.models.IslandFittingData`
            The island to be fit.

        Returns
        -------
        sources : list
            The sources that were fit.
        """
        global_data = self.global_data

        # global data
        dcurve = global_data.dcurve
        rmsimg = global_data.rmsimg

        # island data
        isle_num = island_data.isle_num
        idata = island_data.i
        innerclip, outerclip, max_summits = island_data.scalars
        xmin, xmax, ymin, ymax = island_data.offsets

        # get the beam parameters at the center of this island
        midra, middec = global_data.wcshelper.pix2sky([0.5 * (xmax + xmin), 0.5 * (ymax + ymin)])
        beam = global_data.psfhelper.get_psf_pix(midra, middec)
        del middec, midra

<<<<<<< HEAD
        # the curvature needs a buffer of 1 pixel to correctly identify local min/max
        # on the edge of the region. We need a 1 pix buffer (if available)
        buffx = [xmin - max(xmin-1,0), min(xmax+1, global_data.data_pix.shape[0]) - xmax]
        buffy = [ymin - max(ymin-1,0), min(ymax+1, global_data.data_pix.shape[1]) - ymax]
        icurve = np.zeros(shape=(xmax-xmin + buffx[0] + buffx[1], ymax-ymin + buffy[0] + buffy[1]), dtype=np.int8)
        # compute peaks and convert to +/-1
        peaks = scipy.ndimage.filters.maximum_filter(self.global_data.data_pix[xmin-buffx[0]:xmax+buffx[1],
                                                     ymin-buffy[0]:ymax+buffy[0]], size=3)
        pmask = np.where(peaks == self.global_data.data_pix[xmin-buffx[0]:xmax+buffx[1],
                                                     ymin-buffy[0]:ymax+buffy[0]])
        troughs = scipy.ndimage.filters.minimum_filter(self.global_data.data_pix[xmin-buffx[0]:xmax+buffx[1],
                                                     ymin-buffy[0]:ymax+buffy[0]], size=3)
        tmask = np.where(troughs == self.global_data.data_pix[xmin-buffx[0]:xmax+buffx[1],
                                                     ymin-buffy[0]:ymax+buffy[0]])
        icurve[pmask] = -1
        icurve[tmask] = 1
        # icurve and idata need to be the same size so we crop icurve based on the buffers that we computed
        icurve = icurve[buffx[0]:icurve.shape[0]-buffx[1], buffy[0]:icurve.shape[1]-buffy[1]]
=======
        # icurve = dcurve[xmin:xmax, ymin:ymax]
        s1 = slice(max(xmin-1,0), min(xmax+1,global_data.data_pix.shape[0]))
        s2 = slice(max(ymin-1,0), min(ymax+1,global_data.data_pix.shape[1]))

        icurve = np.zeros(shape=(s1.stop-s1.start, s2.stop-s2.start), dtype=np.int8)
        peaks = scipy.ndimage.filters.maximum_filter(self.global_data.data_pix[s1, s2], size=3)
        pmask = np.where(peaks == self.global_data.data_pix[s1, s2])
        troughs = scipy.ndimage.filters.minimum_filter(self.global_data.data_pix[s1, s2], size=3)
        tmask = np.where(troughs == self.global_data.data_pix[s1, s2])
        icurve[pmask] = -1
        icurve[tmask] = 1
        icurve = icurve[xmin-s1.start:xmax-s1.stop, ymin-s2.start:ymax-s2.stop]
>>>>>>> e8d553ea
        del peaks, pmask, troughs, tmask
        
        rms = rmsimg[xmin:xmax, ymin:ymax]

        is_flag = 0
        pixbeam = global_data.psfhelper.get_pixbeam_pixel((xmin + xmax) / 2., (ymin + ymax) / 2.)
        if pixbeam is None:
            # This island is not 'on' the sky, ignore it
            return []

        self.log.debug("=====")
        self.log.debug("Island ({0})".format(isle_num))
        params = self.estimate_lmfit_parinfo(idata, rms, icurve, beam, innerclip, outerclip, offsets=[xmin, ymin],
                                             max_summits=max_summits)

        # islands at the edge of a region of nans
        # result in no components
        if params is None or params['components'].value < 1:
            return []

        self.log.debug("Rms is {0}".format(np.shape(rms)))
        self.log.debug("Isle is {0}".format(np.shape(idata)))
        self.log.debug(" of which {0} are masked".format(sum(np.isnan(idata).ravel() * 1)))

        # Check that there is enough data to do the fit
        mx, my = np.where(np.isfinite(idata))
        non_blank_pix = len(mx)
        free_vars = len([1 for a in params.keys() if params[a].vary])
        if non_blank_pix < free_vars or free_vars == 0:
            self.log.debug("Island {0} doesn't have enough pixels to fit the given model".format(isle_num))
            self.log.debug("non_blank_pix {0}, free_vars {1}".format(non_blank_pix, free_vars))
            result = DummyLM()
            model = params
            is_flag |= flags.NOTFIT
        else:
            # Model is the fitted parameters
            fac = 1 / np.sqrt(2)
            if self.global_data.docov:
                C = Cmatrix(mx, my, pixbeam.a * FWHM2CC * fac, pixbeam.b * FWHM2CC * fac, pixbeam.pa)
                B = Bmatrix(C)
            else:
                C = B = None
            self.log.debug(
                "C({0},{1},{2},{3},{4})".format(len(mx), len(my), pixbeam.a * FWHM2CC, pixbeam.b * FWHM2CC, pixbeam.pa))
            errs = np.nanmax(rms)
            self.log.debug("Initial params")
            self.log.debug(params)
            result, _ = do_lmfit(idata, params, B=B)
            if not result.errorbars:
                is_flag |= flags.FITERR
            # get the real (sky) parameter errors
            model = covar_errors(result.params, idata, errs=errs, B=B, C=C)

            if self.global_data.dobias and self.global_data.docov:
                x, y = np.indices(idata.shape)
                acf = elliptical_gaussian(x, y, 1, 0, 0, pixbeam.a * FWHM2CC * fac, pixbeam.b * FWHM2CC * fac,
                                          pixbeam.pa)
                bias_correct(model, idata, acf=acf * errs ** 2)

            if not result.success:
                is_flag |= flags.FITERR

        self.log.debug("Final params")
        self.log.debug(model)

        # convert the fitting results to a list of sources [and islands]
        sources = self.result_to_components(result, model, island_data, is_flag)

        return sources

    def _fit_islands(self, islands):
        """
        Execute fitting on a list of islands
        This function just wraps around fit_island, so that when we do multiprocesing
        a single process will fit multiple islands before returning results.


        Parameters
        ----------
        islands : list of :class:`AegeanTools.models.IslandFittingData`
            The islands to be fit.

        Returns
        -------
        sources : list
            The sources that were fit.
        """
        self.log.debug("Fitting group of {0} islands".format(len(islands)))
        sources = []
        for island in islands:
            res = self._fit_island(island)
            sources.extend(res)
        return sources

    def find_sources_in_image(self, filename, hdu_index=0, outfile=None, rms=None, bkg=None, max_summits=None, innerclip=5,
                              outerclip=4, cores=None, rmsin=None, bkgin=None, beam=None, doislandflux=False,
                              nopositive=False, nonegative=False, mask=None, lat=None, imgpsf=None, blank=False,
                              docov=True, cube_index=None):
        """
        Run the Aegean source finder.


        Parameters
        ----------
        filename : str or HDUList
            Image filename or HDUList.

        hdu_index : int
            The index of the FITS HDU (extension).

        outfile : str
            file for printing catalog (NOT a table, just a text file of my own design)

        rms : float
            Use this rms for the entire image (will also assume that background is 0)

        max_summits : int
            Fit up to this many components to each island (extras are included but not fit)

        innerclip, outerclip : float
            The seed (inner) and flood (outer) clipping level (sigmas).

        cores : int
            Number of CPU cores to use. None means all cores.

        rmsin, bkgin : str or HDUList
            Filename or HDUList for the noise and background images.
            If either are None, then it will be calculated internally.

        beam : (major, minor, pa)
            Floats representing the synthesised beam (degrees).
            Replaces whatever is given in the FITS header.
            If the FITS header has no BMAJ/BMIN then this is required.

        doislandflux : bool
            If True then each island will also be characterized.

        nopositive, nonegative : bool
            Whether to return positive or negative sources.
            Default nopositive=False, nonegative=True.

        mask : str
            The filename of a region file created by MIMAS.
            Islands outside of this region will be ignored.

        lat : float
            The latitude of the telescope (declination of zenith).

        imgpsf : str or HDUList
             Filename or HDUList for a psf image.

        blank : bool
            Cause the output image to be blanked where islands are found.

        docov : bool
            If True then include covariance matrix in the fitting process. (default=True)

        cube_index : int
            For image cubes, cube_index determines which slice is used.

        Returns
        -------
        sources : list
            List of sources found.
        """

        # Tell numpy to be quiet
        np.seterr(invalid='ignore')
        if cores is not None:
            if not (cores >= 1): raise AssertionError("cores must be one or more")

        self.load_globals(filename, hdu_index=hdu_index, bkgin=bkgin, rmsin=rmsin, beam=beam, rms=rms, bkg=bkg, cores=cores,
                          verb=True, mask=mask, lat=lat, psf=imgpsf, blank=blank, docov=docov, cube_index=cube_index)
        global_data = self.global_data
        rmsimg = global_data.rmsimg
        data = global_data.data_pix

        self.log.info("beam = {0:5.2f}'' x {1:5.2f}'' at {2:5.2f}deg".format(
            global_data.beam.a * 3600, global_data.beam.b * 3600, global_data.beam.pa))
        # stop people from doing silly things.
        if outerclip > innerclip:
            outerclip = innerclip
        self.log.info("seedclip={0}".format(innerclip))
        self.log.info("floodclip={0}".format(outerclip))

        isle_num = 0

        if cores == 1:  # single-threaded, no parallel processing
            queue = []
        else:
            queue = pprocess.Queue(limit=cores, reuse=1)
            fit_parallel = queue.manage(pprocess.MakeReusable(self._fit_islands))

        island_group = []
        group_size = 20
        for i, xmin, xmax, ymin, ymax in self._gen_flood_wrap(data, rmsimg, innerclip, outerclip, domask=True):
            # ignore empty islands
            # This should now be impossible to trigger
            if np.size(i) < 1:
                self.log.warn("Empty island detected, this should be imposisble.")
                continue
            isle_num += 1
            scalars = (innerclip, outerclip, max_summits)
            offsets = (xmin, xmax, ymin, ymax)
            island_data = IslandFittingData(isle_num, i, scalars, offsets, doislandflux)
            # If cores==1 run fitting in main process. Otherwise build up groups of islands
            # and submit to queue for subprocesses. Passing a group of islands is more
            # efficient than passing single islands to the subprocesses.
            if cores == 1:
                res = self._fit_island(island_data)
                queue.append(res)
            else:
                island_group.append(island_data)
                # If the island group is full queue it for the subprocesses to fit
                if len(island_group) >= group_size:
                    fit_parallel(island_group)
                    island_group = []

        # The last partially-filled island group also needs to be queued for fitting
        if len(island_group) > 0:
            fit_parallel(island_group)

        # Write the output to the output file
        if outfile:
            print(header.format("{0}-({1})".format(__version__, __date__), filename), file=outfile)
            print(OutputSource.header, file=outfile)

        sources = []
        for srcs in queue:
            if srcs:  # ignore empty lists
                for src in srcs:
                    # ignore sources that we have been told to ignore
                    if (src.peak_flux > 0 and nopositive) or (src.peak_flux < 0 and nonegative):
                        continue
                    sources.append(src)
                    if outfile:
                        print(str(src), file=outfile)
        self.sources.extend(sources)
        return sources

    def priorized_fit_islands(self, filename, catalogue, hdu_index=0, outfile=None, bkgin=None, rmsin=None, cores=1,
                              rms=None, bkg=None, beam=None, lat=None, imgpsf=None, catpsf=None, stage=3, ratio=None, outerclip=3,
                              doregroup=True, docov=True, cube_index=None):
        """
        Take an input catalog, and image, and optional background/noise images
        fit the flux and ra/dec for each of the given sources, keeping the morphology fixed

        if doregroup is true the groups will be recreated based on a matching radius/probability.
        if doregroup is false then the islands of the input catalog will be preserved.

        Multiple cores can be specified, and will be used.


        Parameters
        ----------
        filename : str or HDUList
            Image filename or HDUList.

        catalogue : str or list
            Input catalogue file name or list of OutputSource objects.

        hdu_index : int
            The index of the FITS HDU (extension).

        outfile : str
            file for printing catalog (NOT a table, just a text file of my own design)

        rmsin, bkgin : str or HDUList
            Filename or HDUList for the noise and background images.
            If either are None, then it will be calculated internally.

        cores : int
            Number of CPU cores to use. None means all cores.

        rms : float
            Use this rms for the entire image (will also assume that background is 0)

        beam : (major, minor, pa)
            Floats representing the synthesised beam (degrees).
            Replaces whatever is given in the FITS header.
            If the FITS header has no BMAJ/BMIN then this is required.

        lat : float
            The latitude of the telescope (declination of zenith).

        imgpsf : str or HDUList
             Filename or HDUList for a psf image.

        catpsf : str or HDUList
             Filename or HDUList for the catalogue psf image.

        stage : int
            Refitting stage

        ratio : float
            If not None - ratio of image psf to catalog psf, otherwise interpret from catalogue or image if possible

        innerclip, outerclip : float
            The seed (inner) and flood (outer) clipping level (sigmas).

        docov : bool
            If True then include covariance matrix in the fitting process. (default=True)

        cube_index : int
            For image cubes, slice determines which slice is used.


        Returns
        -------
        sources : list
            List of sources measured.

        """

        from AegeanTools.cluster import regroup

        self.load_globals(filename, hdu_index=hdu_index, bkgin=bkgin, rmsin=rmsin, rms=rms, bkg=bkg, cores=cores, verb=True,
                          do_curve=False, beam=beam, lat=lat, psf=imgpsf, docov=docov, cube_index=cube_index)

        global_data = self.global_data
        far = 10 * global_data.beam.a  # degrees
        # load the table and convert to an input source list
        if isinstance(catalogue, six.string_types):
            input_table = load_table(catalogue)
            input_sources = np.array(table_to_source_list(input_table))
        else:
            input_sources = np.array(catalogue)

        if len(input_sources) < 1:
            self.log.debug("No input sources for priorized fitting")
            return []

        # reject sources with missing params
        ok = True
        for param in ['ra', 'dec', 'peak_flux', 'a', 'b', 'pa']:
            if np.isnan(getattr(input_sources[0], param)):
                self.log.info("Source 0, is missing param '{0}'".format(param))
                ok = False
        if not ok:
            self.log.error("Missing parameters! Not fitting.")
            self.log.error("Maybe your table is missing or mis-labeled columns?")
            return []
        del ok

        src_mask = np.ones(len(input_sources), dtype=bool)

        # check to see if the input catalog contains psf information
        has_psf = getattr(input_sources[0], 'psf_a', None) is not None

        # the input sources are the initial conditions for our fits.
        # Expand each source size if needed.

        # If ratio is provided we just the psf by this amount
        if ratio is not None:
            self.log.info("Using ratio of {0} to scale input source shapes".format(ratio))
            far *= ratio
            for i, src in enumerate(input_sources):
                # Sources with an unknown psf are rejected as they are either outside the image
                # or outside the region covered by the psf
                skybeam = global_data.psfhelper.get_beam(src.ra, src.dec)
                if skybeam is None:
                    src_mask[i] = False
                    self.log.info("Excluding source ({0.island},{0.source}) due to lack of psf knowledge".format(src))
                    continue
                # the new source size is the previous size, convolved with the expanded psf
                src.a = np.sqrt(src.a ** 2 + (skybeam.a * 3600) ** 2 * (1 - 1 / ratio ** 2))
                src.b = np.sqrt(src.b ** 2 + (skybeam.b * 3600) ** 2 * (1 - 1 / ratio ** 2))
                # source with funky a/b are also rejected
                if not np.all(np.isfinite((src.a, src.b))):
                    self.log.info("Excluding source ({0.island},{0.source}) due to funky psf ({0.a},{0.b},{0.pa})".format(src))
                    src_mask[i] = False

        # if we know the psf from the input catalogue (has_psf), or if it was provided via a psf map
        # then we use that psf.
        elif catpsf is not None or has_psf:
            if catpsf is not None:
                self.log.info("Using catalog PSF from {0}".format(catpsf))
                psf_helper = PSFHelper(catpsf, None)  # might need to set the WCSHelper to be not None
            else:
                self.log.info("Using catalog PSF from input catalog")
                psf_helper = None
            for i, src in enumerate(input_sources):
                if (src.psf_a <=0) or (src.psf_b <=0):
                    src_mask[i] = False
                    self.log.info("Excluding source ({0.island},{0.source}) due to psf_a/b <=0".format(src))
                    continue
                if has_psf:
                    catbeam = Beam(src.psf_a / 3600, src.psf_b / 3600, src.psf_pa)
                else:
                    catbeam = psf_helper.get_beam(src.ra, src.dec)
                imbeam = global_data.psfhelper.get_beam(src.ra, src.dec)
                # If either of the above are None then we skip this source.
                if catbeam is None or imbeam is None:
                    src_mask[i] = False
                    self.log.info("Excluding source ({0.island},{0.source}) due to lack of psf knowledge".format(src))
                    continue

                # TODO: The following assumes that the various psf's are scaled versions of each other
                # and makes no account for differing position angles. This needs to be checked and/or addressed.

                # deconvolve the source shape from the catalogue psf
                src.a = (src.a / 3600) ** 2 - catbeam.a ** 2 + imbeam.a ** 2  # degrees

                # clip the minimum source shape to be the image psf
                if src.a < 0:
                    src.a = imbeam.a * 3600  # arcsec
                else:
                    src.a = np.sqrt(src.a) * 3600  # arcsec

                src.b = (src.b / 3600) ** 2 - catbeam.b ** 2 + imbeam.b ** 2
                if src.b < 0:
                    src.b = imbeam.b * 3600  # arcsec
                else:
                    src.b = np.sqrt(src.b) * 3600  # arcsec
        else:
            self.log.info("Not scaling input source sizes")

        self.log.info("{0} sources in catalog".format(len(input_sources)))
        self.log.info("{0} sources accepted".format(sum(src_mask)))

        if len(src_mask) < 1:
            self.log.debug("No sources accepted for priorized fitting")
            return []

        input_sources = input_sources[src_mask]
        # redo the grouping if required
        if doregroup:
            groups = regroup(input_sources, eps=np.sqrt(2), far=far)
        else:
            groups = list(island_itergen(input_sources))

        if cores == 1:  # single-threaded, no parallel processing
            queue = []
        else:
            queue = pprocess.Queue(limit=cores, reuse=1)
            fit_parallel = queue.manage(pprocess.MakeReusable(self._refit_islands))

        sources = []
        island_group = []
        group_size = 20

        for i, island in enumerate(groups):
            island_group.append(island)
            # If the island group is full queue it for the subprocesses to fit
            if len(island_group) >= group_size:
                if cores > 1:
                    fit_parallel(island_group, stage, outerclip, istart=i)
                else:
                    res = self._refit_islands(island_group, stage, outerclip, istart=i)
                    queue.append(res)
                island_group = []

        # The last partially-filled island group also needs to be queued for fitting
        if len(island_group) > 0:
            if cores > 1:
                fit_parallel(island_group, stage, outerclip, istart=i)
            else:
                res = self._refit_islands(island_group, stage, outerclip, istart=i)
                queue.append(res)

        # now unpack the fitting results in to a list of sources
        for s in queue:
            sources.extend(s)

        sources = sorted(sources)

        # Write the output to the output file
        if outfile:
            print(header.format("{0}-({1})".format(__version__, __date__), filename), file=outfile)
            print(OutputSource.header, file=outfile)

        components = 0
        for source in sources:
            if isinstance(source, OutputSource):
                components += 1
                if outfile:
                    print(str(source), file=outfile)

        self.log.info("fit {0} components".format(components))
        self.sources.extend(sources)
        return sources


# Helpers
def fix_shape(source):
    """
    Ensure that a>=b for a given source object.
    If a<b then swap a/b and increment pa by 90.
    err_a/err_b are also swapped as needed.

    Parameters
    ----------
    source : object
        any object with a/b/pa/err_a/err_b properties

    """
    if source.a < source.b:
        source.a, source.b = source.b, source.a
        source.err_a, source.err_b = source.err_b, source.err_a
        source.pa += 90
    return


def pa_limit(pa):
    """
    Position angle is periodic with period 180\deg
    Constrain pa such that -90<pa<=90

    Parameters
    ----------
    pa : float
        Initial position angle.

    Returns
    -------
    pa : float
        Rotate position angle.
    """
    while pa <= -90:
        pa += 180
    while pa > 90:
        pa -= 180
    return pa


def theta_limit(theta):
    """
    Angle theta is periodic with period pi.
    Constrain theta such that -pi/2<theta<=pi/2.

    Parameters
    ----------
    theta : float
        Input angle.

    Returns
    -------
    theta : float
        Rotate angle.
    """
    while theta <= -1 * np.pi / 2:
        theta += np.pi
    while theta > np.pi / 2:
        theta -= np.pi
    return theta


def scope2lat(telescope):
    """
    Convert a telescope name into a latitude
    returns None when the telescope is unknown.

    Parameters
    ----------
    telescope : str
        Acronym (name) of telescope, eg MWA.

    Returns
    -------
    lat : float
        The latitude of the telescope.

    Notes
    -----
    These values were taken from wikipedia so have varying precision/accuracy
    """
    scopes = {'MWA': -26.703319,
              "ATCA": -30.3128,
              "VLA": 34.0790,
              "LOFAR": 52.9088,
              "KAT7": -30.721,
              "MEERKAT": -30.721,
              "PAPER": -30.7224,
              "GMRT": 19.096516666667,
              "OOTY": 11.383404,
              "ASKAP": -26.7,
              "MOST": -35.3707,
              "PARKES": -32.999944,
              "WSRT": 52.914722,
              "AMILA": 52.16977,
              "AMISA": 52.164303,
              "ATA": 40.817,
              "CHIME": 49.321,
              "CARMA": 37.28044,
              "DRAO": 49.321,
              "GBT": 38.433056,
              "LWA": 34.07,
              "ALMA": -23.019283,
              "FAST": 25.6525
              }
    if telescope.upper() in scopes:
        return scopes[telescope.upper()]
    else:
        log = logging.getLogger("Aegean")
        log.warn("Telescope {0} is unknown".format(telescope))
        log.warn("integrated fluxes may be incorrect")
        return None


def check_cores(cores):
    """
    Determine how many cores we are able to use.
    Return 1 if we are not able to make a queue via pprocess.

    Parameters
    ----------
    cores : int
        The number of cores that are requested.

    Returns
    -------
    cores : int
        The number of cores available.

    """
    cores = min(multiprocessing.cpu_count(), cores)
    try:
        queue = pprocess.Queue(limit=cores, reuse=1)
    except:  # TODO: figure out what error is being thrown
        cores = 1
    else:
        try:
            _ = queue.manage(pprocess.MakeReusable(fix_shape))
        except:
            cores = 1
    return cores


def get_aux_files(basename):
    """
    Look for and return all the aux files that are associated witht this filename.
    Will look for:
    background (_bkg.fits)
    rms        (_rms.fits)
    mask       (.mim)
    catalogue  (_comp.fits)
    psf map    (_psf.fits)

    will return filenames if they exist, or None where they do not.

    Parameters
    ----------
    basename : str
        The name/path of the input image.

    Returns
    -------
    aux : dict
        Dict of filenames or None with keys (bkg, rms, mask, cat, psf)
    """
    base = os.path.splitext(basename)[0]
    files = {"bkg": base + "_bkg.fits",
             "rms": base + "_rms.fits",
             "mask": base + ".mim",
             "cat": base + "_comp.fits",
             "psf": base + "_psf.fits"}

    for k in files.keys():
        if not os.path.exists(files[k]):
            files[k] = None
    return files


if __name__ == "__main__":
    # configure logging
    logging.basicConfig(format="%(module)s:%(levelname)s %(message)s")
    log = logging.getLogger("Aegean")
    logging_level = logging.INFO
    log.setLevel(logging_level)
    log.info("This is Aegean {0}-({1})".format(__version__, __date__))

    sf = SourceFinder()
    sf.log = log
    sf.find_sources_in_image(filename='..\\Test\Images\\1904-66_SIN.fits')
    for s in sf.sources:
        print(s.formatter.format(s))
    sys.exit(0)<|MERGE_RESOLUTION|>--- conflicted
+++ resolved
@@ -29,24 +29,16 @@
 from . import flags
 # need Region in the name space in order to be able to unpickle it
 from .regions import Region
-<<<<<<< HEAD
-
-=======
->>>>>>> e8d553ea
 if six.PY2:
     import cPickle
 else:
     import _pickle as cPickle
-<<<<<<< HEAD
-
-=======
->>>>>>> e8d553ea
+
 # multiple cores support
 import pprocess
 import multiprocessing
 
 from .__init__ import __version__, __date__
-__author__ = "Paul Hancock"
 
 __author__ = "Paul Hancock"
 
@@ -1306,7 +1298,6 @@
         beam = global_data.psfhelper.get_psf_pix(midra, middec)
         del middec, midra
 
-<<<<<<< HEAD
         # the curvature needs a buffer of 1 pixel to correctly identify local min/max
         # on the edge of the region. We need a 1 pix buffer (if available)
         buffx = [xmin - max(xmin-1,0), min(xmax+1, global_data.data_pix.shape[0]) - xmax]
@@ -1325,20 +1316,6 @@
         icurve[tmask] = 1
         # icurve and idata need to be the same size so we crop icurve based on the buffers that we computed
         icurve = icurve[buffx[0]:icurve.shape[0]-buffx[1], buffy[0]:icurve.shape[1]-buffy[1]]
-=======
-        # icurve = dcurve[xmin:xmax, ymin:ymax]
-        s1 = slice(max(xmin-1,0), min(xmax+1,global_data.data_pix.shape[0]))
-        s2 = slice(max(ymin-1,0), min(ymax+1,global_data.data_pix.shape[1]))
-
-        icurve = np.zeros(shape=(s1.stop-s1.start, s2.stop-s2.start), dtype=np.int8)
-        peaks = scipy.ndimage.filters.maximum_filter(self.global_data.data_pix[s1, s2], size=3)
-        pmask = np.where(peaks == self.global_data.data_pix[s1, s2])
-        troughs = scipy.ndimage.filters.minimum_filter(self.global_data.data_pix[s1, s2], size=3)
-        tmask = np.where(troughs == self.global_data.data_pix[s1, s2])
-        icurve[pmask] = -1
-        icurve[tmask] = 1
-        icurve = icurve[xmin-s1.start:xmax-s1.stop, ymin-s2.start:ymax-s2.stop]
->>>>>>> e8d553ea
         del peaks, pmask, troughs, tmask
         
         rms = rmsimg[xmin:xmax, ymin:ymax]
