#! /usr/bin/env python
"""
Test source_finder.py
"""

__author__ = 'Paul Hancock'

from AegeanTools import source_finder as sf
from AegeanTools.wcs_helpers import Beam, WCSHelper
from AegeanTools import models, flags
from copy import deepcopy
import numpy as np
import logging
import os

logging.basicConfig(format="%(module)s:%(levelname)s %(message)s")
log = logging.getLogger("Aegean")
log.setLevel(logging.INFO)


def test_misc():
    """Test some random things"""
    sf.IslandFittingData()
    sf.DummyLM()
    sf.SourceFinder(ignored=None, log=log)


def test_helpers():
    """Test the helper functions"""
    # fix shape
    src = sf.ComponentSource()
    src.a = 1
    src.b = 2
    src.pa = 90
    src2 = deepcopy(src)
    sf.fix_shape(src2)
    if not (src.a == src2.b): raise AssertionError()
    if not (src.b == src2.a): raise AssertionError()
    if not (src.pa == src2.pa - 90): raise AssertionError()
    # pa limit
    if not (sf.pa_limit(-180.) == 0.): raise AssertionError()
    if not (sf.pa_limit(95.) == -85.): raise AssertionError()
    # theta limit
    if not (sf.theta_limit(0.) == 0.): raise AssertionError()
    if not (sf.theta_limit(np.pi) == 0.): raise AssertionError()
    if not (sf.theta_limit(-3*np.pi/2) == np.pi/2): raise AssertionError()
    # scope2lat
    if not (sf.scope2lat('MWA') == -26.703319): raise AssertionError()
    if not (sf.scope2lat('mwa') == -26.703319): raise AssertionError()
    if sf.scope2lat('MyFriendsTelescope') is not None: raise AssertionError()
    # get_aux
    if not (np.all(a is None for a in sf.get_aux_files('_$_fkjfjl'))): raise AssertionError()
    aux_files = sf.get_aux_files('tests/test_files/1904-66_SIN.fits')
    if not (aux_files['rms'] == 'tests/test_files/1904-66_SIN_rms.fits'): raise AssertionError()
    if not (aux_files['bkg'] == 'tests/test_files/1904-66_SIN_bkg.fits'): raise AssertionError()
    if not (aux_files['mask'] == 'tests/test_files/1904-66_SIN.mim'): raise AssertionError()


def dont_test_load_globals():
    """Test load_globals"""
    log = logging.getLogger("Aegean")
    sfinder = sf.SourceFinder(log=log)
    filename = 'tests/test_files/1904-66_SIN.fits'
    aux_files = sf.get_aux_files('tests/test_files/1904-66_SIN.fits')
    sfinder.load_globals(filename)
    if sfinder.global_data.img is None: raise AssertionError()

    del sfinder
    sfinder = sf.SourceFinder(log=log)
    sfinder.load_globals(filename, bkgin=aux_files['bkg'], rms=1, mask=aux_files['mask'])
    # region isn't available due to healpy not being installed/required
    if sfinder.global_data.region is None: raise AssertionError()

    del sfinder
    sfinder = sf.SourceFinder(log=log)
    sfinder.load_globals(filename, bkgin=aux_files['bkg'], bkg=0, mask=aux_files['mask'])
    # region isn't available due to healpy not being installed/required
    if sfinder.global_data.region is None: raise AssertionError()

    del sfinder
    sfinder = sf.SourceFinder(log=log)
    sfinder.load_globals(filename, bkgin=aux_files['bkg'], rms=1, bkg=0, mask=aux_files['mask'])
    # region isn't available due to healpy not being installed/required
    if sfinder.global_data.region is None: raise AssertionError()

    del sfinder
    sfinder = sf.SourceFinder(log=log)
    sfinder.load_globals(filename, rmsin=aux_files['rms'], mask='derp', do_curve=False)
    if sfinder.global_data.region is not None: raise AssertionError()
    img = sfinder._load_aux_image(sfinder.global_data.img, filename)
    if img is None: raise AssertionError()

    del sfinder
    sfinder = sf.SourceFinder(log=log)
    aux_files = sf.get_aux_files('tests/test_files/1904-66_SIN.fits')
    from AegeanTools.regions import Region
    sfinder.load_globals(filename, rms=1, mask=Region())
    if sfinder.global_data.region is None: raise AssertionError()


def test_find_and_prior_sources():
    """Test find sources and prior sources"""
    log = logging.getLogger("Aegean")
    sfinder = sf.SourceFinder(log=log)
    filename = 'tests/test_files/synthetic_test.fits'
    nsrc = 98
    nisl = 97
    ntot = nsrc+nisl

    # vanilla source finding
    found = sfinder.find_sources_in_image(filename, cores=1, rms=0.5, bkg=0)
    if not (len(found) == nsrc):
        raise AssertionError("Found the wrong number of sources {0}".format(len(found)))

    # source finding but not fitting
    found = sfinder.find_sources_in_image(filename, cores=1, max_summits=0, rms=0.5, bkg=0)
    if not (len(found) == nsrc):
        raise AssertionError("Found the wrong number of sources {0}".format(len(found)))

    # now with some options
    aux_files = sf.get_aux_files(filename)
    found2 = sfinder.find_sources_in_image(filename, doislandflux=True, outfile=open('dlme', 'w'), nonegative=False,
                                           rmsin=aux_files['rms'], bkgin=aux_files['bkg'],
                                           mask=aux_files['mask'], cores=1, docov=False)
    if not (len(found2) == ntot):
        raise AssertionError("Found the wrong number of sources {0}".format(len(found2)))
    isle1 = found2[1]
    if not (isle1.int_flux > 0):
        raise AssertionError()
    if not (isle1.max_angular_size > 0):
        raise AssertionError()
    # we should have written some output file
    if not (os.path.exists('dlme')):
        raise AssertionError()
    os.remove('dlme')

    # some more tests, now using multiple cores
    cores = 2

    priorized = sfinder.priorized_fit_islands(filename, catalogue=found, doregroup=False, ratio=1.2, cores=cores,
                                           rmsin=aux_files['rms'], bkgin=aux_files['bkg'], docov=False)
    if not (len(priorized) == nsrc): raise AssertionError("Found the wrong number of sources {0}".format(len(priorized)))

    priorized = sfinder.priorized_fit_islands(filename, catalogue=found, doregroup=True, cores=1,
                                           rmsin=aux_files['rms'], bkgin=aux_files['bkg'], outfile=open('dlme','w'), stage=1)
    if not (len(priorized) == nsrc): raise AssertionError("Found the wrong number of sources {0}".format(len(priorized)))
    if not (len(sfinder.priorized_fit_islands(filename, catalogue=[])) == 0): raise AssertionError()
    # we should have written some output file
    if not (os.path.exists('dlme')): raise AssertionError("Failed to creat outputfile")
    os.remove('dlme')


def dont_test_find_and_prior_parallel():
    """Test find/piroirze with parallel operation"""
    log = logging.getLogger("Aegean")
    cores = 1

    filename = 'tests/test_files/synthetic_test.fits'
    # vanilla source finding
    sfinder = sf.SourceFinder(log=log)
    found = sfinder.find_sources_in_image(filename, cores=cores,
                                        bkg=0, rms=0.5)
    if not (len(found) == 98): raise AssertionError('found {0} sources'.format(len(found)))
    # now with some options
    aux_files = sf.get_aux_files(filename)

    del sfinder
    sfinder = sf.SourceFinder(log=log)
    _ = sfinder.find_sources_in_image(filename, doislandflux=True, outfile=open('dlme', 'w'), nonegative=False,
                                           rmsin=aux_files['rms'], bkgin=aux_files['bkg'],
                                           mask=aux_files['mask'], cores=cores)
    _ = sfinder.priorized_fit_islands(filename, catalogue=found, doregroup=True, cores=cores, outfile=open('dlme','w'))
    os.remove('dlme')

    del sfinder
    sfinder = sf.SourceFinder(log=log)
    sfinder.find_sources_in_image('tests/test_files/1904-66_SIN_neg.fits', doislandflux=True, nonegative=False, cores=cores)


def test_save_files():
    """Test that we can save files"""
    log = logging.getLogger("Aegean")
    sfinder = sf.SourceFinder(log=log)
    filename = 'tests/test_files/small.fits'
    sfinder.save_background_files(image_filename=filename, outbase='dlme')
    for ext in ['bkg', 'rms', 'snr', 'crv']:
        if not (os.path.exists("dlme_{0}.fits".format(ext))): raise AssertionError()
        os.remove("dlme_{0}.fits".format(ext))


def test_save_image():
    """Test save_image"""
    log = logging.getLogger("Aegean")
    sfinder = sf.SourceFinder(log=log)
    filename = 'tests/test_files/small.fits'
    _ = sfinder.find_sources_in_image(filename, cores=1, max_summits=0, blank=True)
    bfile = 'dlme_blanked.fits'
    sfinder.save_image(bfile)
    if not (os.path.exists(bfile)): raise AssertionError()
    os.remove(bfile)


def test_esimate_lmfit_parinfo():
    """Test estimate_lmfit_parinfo"""
    log = logging.getLogger("Aegean")
    # log.setLevel(logging.DEBUG)
    sfinder = sf.SourceFinder(log=log)

    data = np.zeros(shape=(3, 3))
    rmsimg = np.ones(shape=(3, 3))
    beam = Beam(1, 1, 0)

    # should hit isnegative
    data[1, 1] = -6
    # should hit outerclip is None
    outerclip = None
    # should run error because curve is the wrong shape
    curve = np.zeros((3, 4))
    try:
        sfinder.estimate_lmfit_parinfo(data=data, rmsimg=rmsimg, curve=curve,
                                        beam=beam, innerclip=5, outerclip=outerclip)
    except AssertionError as e:
        e.message = 'Passed'
    else:
        raise AssertionError("estimate_lmfit_parinfo should err when curve.shape != data.shape")

    return


# for 3.0 functionality

def test_find_islands():
    im = np.ones((10,10), dtype=np.float32)
    bkg = np.zeros_like(im)
    rms = np.ones_like(im)

    # test with no islands and no logger
    islands = sf.find_islands(im, bkg, rms)
    if len(islands) != 0:
        return AssertionError("Found islands where none existed")

    # now set just one island
    im[3:6,3:6] *= 10
    # and have some pixels masked or below the clipping threshold
    im[5,5] = np.nan
    im[4,4] = 0
    # make the border nans
    im[0:3,:] = im[-1:,:] = np.nan
    im[:,0] = im[:,-1] = np.nan

    islands = sf.find_islands(im, bkg, rms, log=log)
    if len(islands) != 1:
        raise AssertionError("Incorrect number of islands found {0}, expecting 1".format(len(islands)))
    if not isinstance(islands[0], models.PixelIsland):
        raise AssertionError("Islands[0] is not a PixelIsland but instead a {0}".format(type(islands[0])))
<<<<<<< HEAD

=======
>>>>>>> a390986e
    correct_box = [[3, 6], [3, 6]]
    if not np.all( islands[0].bounding_box == correct_box):
        raise AssertionError("Bounding box incorrect, should be {0}, but is {1}".format(correct_box,islands[0].bounding_box))

    # add another island that is between the seed/flood thresholds
    im[7:9,2:5] = 4.5
    islands = sf.find_islands(im, bkg, rms, log=log)
    if len(islands) != 1:
        raise AssertionError("Incorrect number of islands found {0}, expecting 1".format(len(islands)))

    return


def test_estimate_parinfo_image():
    """Test"""
    log = logging.getLogger("Aegean")
    #log.setLevel(logging.DEBUG)

    wcshelper = WCSHelper.from_file(filename='tests/test_files/1904-66_SIN.fits')

    im = np.zeros(shape=(10, 10), dtype=np.float32) * np.nan
    bkg = np.zeros_like(im)
    rms = np.ones_like(im)

    im[2:5, 2:5] = 6.
    im[3,3] = 8.

    islands = sf.find_islands(im, bkg, rms, log=log)
    sources = sf.estimate_parinfo_image(islands, im=im, rms=rms, wcshelper=wcshelper, log=log)

    if len(sources) != 1:
        raise AssertionError("Incorrect number of sources found {0}, expecting 1".format(len(sources)))
    if not sources[0]['components'].value == 1:
        raise AssertionError("Found {0} components, expecting 1".format(sources[0]['components'].value))
    if not sources[0]['c0_amp'].value == 8.0:
        raise AssertionError("c0_amp is not 8.0 (is {0})".format(sources[0]['c0_amp'].value))

    # test on a negative island
    im *= -1.
    islands = sf.find_islands(im, bkg, rms, log=log)
    sources = sf.estimate_parinfo_image(islands, im=im, rms=rms, wcshelper=wcshelper, log=log)

    if len(sources) != 1:
        raise AssertionError("Incorrect number of sources found {0}, expecting 1".format(len(sources)))
    if not sources[0]['components'].value == 1:
        raise AssertionError("Found {0} components, expecting 1".format(sources[0]['components'].value))
    if not sources[0]['c0_amp'].value == -8.0:
        raise AssertionError("c0_amp is not -8.0 (is {0})".format(sources[0]['c0_amp'].value))

    # test on a small island
    im[:,:] = np.nan
    im[2:4,2:4] = 6.
    im[3,3] = 8.

    islands = sf.find_islands(im, bkg, rms, log=log)
    sources = sf.estimate_parinfo_image(islands, im=im, rms=rms, wcshelper=wcshelper, log=log)
    if len(sources) != 1:
        raise AssertionError("Incorrect number of sources found {0}, expecting 1".format(len(sources)))
    if not sources[0]['components'].value == 1:
        raise AssertionError("Found {0} components, expecting 1".format(sources[0]['components'].value))
    if not (sources[0]['c0_flags'].value & flags.FIXED2PSF):
        raise AssertionError("FIXED2PSF flag not detected")


if __name__ == "__main__":
    #test_find_islands()
    #test_estimate_parinfo_image()
    #import sys
    #sys.exit()
    # introspect and run all the functions starting with 'test'
    for f in  dir(): #['test_find_islands', 'test_estimate_parinfo_image', 'test_find_and_prior_sources']:
        if f.startswith('test'):
            print(f)
            globals()[f]()
            print("... PASS")<|MERGE_RESOLUTION|>--- conflicted
+++ resolved
@@ -253,10 +253,7 @@
         raise AssertionError("Incorrect number of islands found {0}, expecting 1".format(len(islands)))
     if not isinstance(islands[0], models.PixelIsland):
         raise AssertionError("Islands[0] is not a PixelIsland but instead a {0}".format(type(islands[0])))
-<<<<<<< HEAD
-
-=======
->>>>>>> a390986e
+
     correct_box = [[3, 6], [3, 6]]
     if not np.all( islands[0].bounding_box == correct_box):
         raise AssertionError("Bounding box incorrect, should be {0}, but is {1}".format(correct_box,islands[0].bounding_box))
